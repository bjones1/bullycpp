#include "QtDataXfer.h"

#include <QCheckBox>
#include <QDateTime>
#include <QHBoxLayout>
#include <QTableWidgetItem>
#include <QWidget>

QtDataXfer::QtDataXfer(QObject *parent)
	: QObject(parent)
<<<<<<< HEAD
    , dataXferWrap(this)
=======
	, dataXfer(this)
	, passChangeSignals(true)
>>>>>>> b01192f8
	, enabled(false)
{
}

void QtDataXfer::setTableWidget(QTableWidget *table)
{
	this->table = table;
	connect(table, &QTableWidget::itemChanged, this, &QtDataXfer::updateItemVariable);
}

void QtDataXfer::sendRawData(const std::string &bytes)
{
	emit sendRawBytes(QByteArray::fromStdString(bytes));
}

void QtDataXfer::displayRawData(const std::string &bytes)
{
	emit inboundBytesReady(QByteArray::fromStdString(bytes));
}

namespace {
    QTableWidgetItem* createWidgetItem(const std::string& text, bool editable) {
		QTableWidgetItem* item = new QTableWidgetItem(QString::fromStdString(text));
		if(!editable)
			item->setFlags(item->flags() & ~Qt::ItemIsEditable);
		return item;
	}
}

void QtDataXfer::variableUpdated(const unsigned int index,
                                 const std::string& name,
                                 const std::string& description,
                                 const std::string& value,
                                 const bool modifiable)
{
<<<<<<< HEAD
    // Grow the table this this index if past the last row.
    if (index >= table->rowCount()) {
        table->setRowCount(index + 1);
    }
=======
	// Don't pass itemChanged signals generated from the following code.
	passChangeSignals = false;

	int row = table->rowCount();
	table->insertRow(row);
>>>>>>> b01192f8

	// Name
    table->setItem(index, 0, createWidgetItem(name, false));

	// Mutable (checkbox)
	// So this is irritating.  There's no good way to have an enabled, non-user-editable,
	// centered checkbox in a table item.  So we create our own layout.
	QWidget *pWidget = new QWidget();
	QCheckBox *pCheckBox = new QCheckBox();
	QHBoxLayout *pLayout = new QHBoxLayout(pWidget);
	pLayout->addWidget(pCheckBox);
	pLayout->setAlignment(Qt::AlignCenter);
	pLayout->setContentsMargins(0, 0, 0, 0);
	pWidget->setLayout(pLayout);
	pCheckBox->setChecked(modifiable);
	pCheckBox->setEnabled(false);
    table->setCellWidget(index, 1, pWidget);

	// Value
    table->setItem(index, 2, createWidgetItem(value, modifiable));

	// Description
<<<<<<< HEAD
    table->setItem(index, 3, createWidgetItem(description, false));
=======
	table->setItem(row, 3, createWidgetItem(description, false, index));

	passChangeSignals = true;
>>>>>>> b01192f8
}

void QtDataXfer::processOutboundBytes(QByteArray outbound)
{
    if(enabled) {
        std::string s = dataXferWrap.escapeDataOut(outbound.toStdString());
        emit sendRawBytes(QByteArray::fromStdString(s));
    } else
		emit sendRawBytes(outbound);
}

void QtDataXfer::processInboundBytes(QByteArray inbound)
{
	if(enabled)
        dataXferWrap.onDataIn(inbound.toStdString(), QDateTime::currentMSecsSinceEpoch());
	else
		emit inboundBytesReady(inbound);
}

void QtDataXfer::enable(bool enable)
{
	if(enable != enabled)
		emit enabledChanged(enable);
	enabled = enable;
}

void QtDataXfer::updateItemVariable(QTableWidgetItem *item)
{
<<<<<<< HEAD
    const unsigned int index = item->row();
    dataXferWrap.variableEdited(index, item->text().toStdString());
=======
	if(!passChangeSignals)
		return;

	const unsigned int index = item->data(Qt::UserRole).toUInt();
	dataXfer.variableEdited(index, item->text().toStdString());
>>>>>>> b01192f8
}<|MERGE_RESOLUTION|>--- conflicted
+++ resolved
@@ -8,12 +8,8 @@
 
 QtDataXfer::QtDataXfer(QObject *parent)
 	: QObject(parent)
-<<<<<<< HEAD
-    , dataXferWrap(this)
-=======
-	, dataXfer(this)
+	, dataXferWrap(this)
 	, passChangeSignals(true)
->>>>>>> b01192f8
 	, enabled(false)
 {
 }
@@ -35,7 +31,7 @@
 }
 
 namespace {
-    QTableWidgetItem* createWidgetItem(const std::string& text, bool editable) {
+	QTableWidgetItem* createWidgetItem(const std::string& text, bool editable) {
 		QTableWidgetItem* item = new QTableWidgetItem(QString::fromStdString(text));
 		if(!editable)
 			item->setFlags(item->flags() & ~Qt::ItemIsEditable);
@@ -49,21 +45,16 @@
                                  const std::string& value,
                                  const bool modifiable)
 {
-<<<<<<< HEAD
-    // Grow the table this this index if past the last row.
-    if (index >= table->rowCount()) {
-        table->setRowCount(index + 1);
-    }
-=======
 	// Don't pass itemChanged signals generated from the following code.
 	passChangeSignals = false;
 
-	int row = table->rowCount();
-	table->insertRow(row);
->>>>>>> b01192f8
+	// Grow the table this this index if past the last row.
+	if (index >= table->rowCount()) {
+		table->setRowCount(index + 1);
+	}
 
 	// Name
-    table->setItem(index, 0, createWidgetItem(name, false));
+	table->setItem(index, 0, createWidgetItem(name, false));
 
 	// Mutable (checkbox)
 	// So this is irritating.  There's no good way to have an enabled, non-user-editable,
@@ -80,31 +71,27 @@
     table->setCellWidget(index, 1, pWidget);
 
 	// Value
-    table->setItem(index, 2, createWidgetItem(value, modifiable));
+	table->setItem(index, 2, createWidgetItem(value, modifiable));
 
 	// Description
-<<<<<<< HEAD
-    table->setItem(index, 3, createWidgetItem(description, false));
-=======
-	table->setItem(row, 3, createWidgetItem(description, false, index));
+	table->setItem(index, 3, createWidgetItem(description, false));
 
 	passChangeSignals = true;
->>>>>>> b01192f8
 }
 
 void QtDataXfer::processOutboundBytes(QByteArray outbound)
 {
-    if(enabled) {
-        std::string s = dataXferWrap.escapeDataOut(outbound.toStdString());
-        emit sendRawBytes(QByteArray::fromStdString(s));
-    } else
+	if(enabled) {
+		std::string s = dataXferWrap.escapeDataOut(outbound.toStdString());
+		emit sendRawBytes(QByteArray::fromStdString(s));
+	} else
 		emit sendRawBytes(outbound);
 }
 
 void QtDataXfer::processInboundBytes(QByteArray inbound)
 {
 	if(enabled)
-        dataXferWrap.onDataIn(inbound.toStdString(), QDateTime::currentMSecsSinceEpoch());
+		dataXferWrap.onDataIn(inbound.toStdString(), QDateTime::currentMSecsSinceEpoch());
 	else
 		emit inboundBytesReady(inbound);
 }
@@ -118,14 +105,8 @@
 
 void QtDataXfer::updateItemVariable(QTableWidgetItem *item)
 {
-<<<<<<< HEAD
-    const unsigned int index = item->row();
-    dataXferWrap.variableEdited(index, item->text().toStdString());
-=======
 	if(!passChangeSignals)
 		return;
-
-	const unsigned int index = item->data(Qt::UserRole).toUInt();
-	dataXfer.variableEdited(index, item->text().toStdString());
->>>>>>> b01192f8
+	const unsigned int index = item->row();
+	dataXferWrap.variableEdited(index, item->text().toStdString());
 }